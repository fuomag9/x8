[package]
name = "x8"
<<<<<<< HEAD
version = "3.2.0"
=======
version = "3.2.1"
>>>>>>> 63d4f8fd
authors = ["Alexander Mironov <sh1yo@tuta.io>"]
edition = "2018"
license = "GPL-3.0-or-later"
homepage = "https://github.com/Sh1Yo/x8"
repository = "https://github.com/Sh1Yo/x8"
description = "Hidden parameters discovery suite."
categories = ["command-line-utilities"]
keywords = ["security", "web", "recon", "content-discovery"]
readme = "README.md"

[dependencies]
tokio = { version = "1", features = ["full"] }
futures = "0.3.15"
reqwest = { version = "0.11", features = ["socks", "json", "cookies", "rustls-tls", "trust-dns", "gzip"] }
regex = "1.3.7"
percent-encoding = "2.1.0"
lazy_static = "1.4.0"
clap = "2.33.1"
rand = "0.5.0"
colored = "2"
diffs = "0.2.1"
url = "2.1.1"
parking_lot = "0.11"
log = "0.4.14"<|MERGE_RESOLUTION|>--- conflicted
+++ resolved
@@ -1,10 +1,6 @@
 [package]
 name = "x8"
-<<<<<<< HEAD
-version = "3.2.0"
-=======
 version = "3.2.1"
->>>>>>> 63d4f8fd
 authors = ["Alexander Mironov <sh1yo@tuta.io>"]
 edition = "2018"
 license = "GPL-3.0-or-later"
